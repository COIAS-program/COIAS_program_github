--- conflicted
+++ resolved
@@ -1,60 +1,48 @@
-FROM ubuntu:20.04
-
-LABEL author="Haruki Anbai" 
-
-SHELL ["/bin/bash", "-c"]
-
-ENV TZ=Asia/Tokyo\
-    DEBIAN_FRONTEND=noninteractive
-
-#optを作業ディレクトリとする
-WORKDIR /opt
-
-#必要なパッケージをubuntuにインストール
-RUN apt-get update && apt-get install -y\
-    git\
-    wget\
-    build-essential\
-    libncurses-dev\
-    unzip\
-    language-pack-ja-base\
-    language-pack-ja\
-    locales\
-    && rm -rf /var/lib/apt/lists/*
-
-#localeを日本語設定に変更
-RUN locale-gen ja_JP.UTF-8
-
-#言語を日本語に設定
-ENV LANG ja_JP.UTF-8
-
-# bash_completionsを有効化
-<<<<<<< HEAD
-RUN echo -en "\n# bash_completion\n. /usr/share/bash-completion/bash_completion\n" >> ~/.bashrc
-=======
-RUN echo -en "\n# bash_completion\nif [ -f /etc/bash_completion ] && ! shopt -oq posix; then\n   . /etc/bash_completion\nfi\n" >> ~/.bashrc
->>>>>>> 20fd39f9
-
-#miniconda3をインストール
-RUN wget https://repo.anaconda.com/miniconda/Miniconda3-latest-Linux-x86_64.sh && \
-    chmod 700 ./Miniconda3-latest-Linux-x86_64.sh && \
-    bash ./Miniconda3-latest-Linux-x86_64.sh -b && \
-    ~/miniconda3/bin/conda init bash && \
-    rm ./Miniconda3-latest-Linux-x86_64.sh
-
-#miniconda3のPATHを通す
-ENV PATH $PATH:/root/miniconda3/bin
-
-# COIAS_program_githubとfindOrbのPATHを通す
-ENV PATH $PATH:/opt/COIAS_program_github
-<<<<<<< HEAD
-ENV PATH $PATH:/opt/COIAS_program_github/findOrb
-
-=======
-ENV PATH $PATH:/opt/COIAS_program_github/findOrb
-
-# source-extractorのエイリアスを設定
-RUN printf '#!/bin/bash\nsource-extractor' > /usr/bin/sex &&\
-    chmod +x /usr/bin/sex
-
->>>>>>> 20fd39f9
+FROM ubuntu:20.04
+
+LABEL author="Haruki Anbai" 
+
+SHELL ["/bin/bash", "-c"]
+
+ENV TZ=Asia/Tokyo\
+    DEBIAN_FRONTEND=noninteractive
+
+#optを作業ディレクトリとする
+WORKDIR /opt
+
+#必要なパッケージをubuntuにインストール
+RUN apt-get update && apt-get install -y\
+    git\
+    wget\
+    build-essential\
+    libncurses-dev\
+    unzip\
+    language-pack-ja-base\
+    language-pack-ja\
+    locales\
+    bash-completion\
+    source-extractor\
+    && rm -rf /var/lib/apt/lists/*
+
+#localeを日本語設定に変更
+RUN locale-gen ja_JP.UTF-8
+
+#言語を日本語に設定
+ENV LANG ja_JP.UTF-8
+
+# bash_completionsを有効化
+RUN echo -en "\n# bash_completion\n. /usr/share/bash-completion/bash_completion\n" >> ~/.bashrc
+
+#miniconda3をインストール
+RUN wget https://repo.anaconda.com/miniconda/Miniconda3-latest-Linux-x86_64.sh && \
+    chmod 700 ./Miniconda3-latest-Linux-x86_64.sh && \
+    bash ./Miniconda3-latest-Linux-x86_64.sh -b && \
+    ~/miniconda3/bin/conda init bash && \
+    rm ./Miniconda3-latest-Linux-x86_64.sh
+
+#miniconda3のPATHを通す
+ENV PATH $PATH:/root/miniconda3/bin
+
+# COIAS_program_githubとfindOrbのPATHを通す
+ENV PATH $PATH:/opt/COIAS_program_github
+ENV PATH $PATH:/opt/COIAS_program_github/findOrb