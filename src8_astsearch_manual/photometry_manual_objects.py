#!/usr/bin/env python3
# -*- coding: utf-8 -*-
# timestamp: 2022/6/7 10:00 sugiura

from astropy.io import fits
from astropy.wcs import wcs
from photutils import RectangularAperture
from photutils import RectangularAnnulus
from photutils import aperture_photometry
import math
import glob
import traceback
import calcrect
import numpy as np
### FUNCTION: PHOTOMETRY AND RADEC ###################
def get_photometry_and_radec(scidata, threeAparturePoints, nbin, zm):
    #---calc rect and radec---
    rect = calcrect.calc_rectangle_parameters(threeAparturePoints[0], threeAparturePoints[1], threeAparturePoints[2])
    w1 = wcs.WCS(scidata[0].header)
    radec = w1.wcs_pix2world([rect["center"]],1)

    #---photometry------------
    ap = RectangularAperture(rect["center"], w=rect["width"], h=rect["height"], theta=rect["angle"])
    sap = RectangularAnnulus(rect["center"], w_in=rect["width"]+2, w_out=rect["width"]+8, h_in=rect["height"]+2, h_out=rect["height"]+8, theta=rect["angle"])

    rawflux_table = aperture_photometry(scidata[0].data, ap, method='subpixel', subpixels=5)
    bkgflux_table = aperture_photometry(scidata[0].data, sap, method='subpixel', subpixels=5)
    bkg_mean = bkgflux_table['aperture_sum'] / sap.area
    bkg_sum = bkg_mean * ap.area
    final_sum = nbin*nbin*(rawflux_table['aperture_sum'] - bkg_sum)
    if final_sum <= 0:
        final_sum = 1
    mag = round(zm - 2.5*math.log10(final_sum), 3)
    sigma_ron =  4.5*nbin*nbin #read out noise of HSC with 2X2 binning: nobinning 4.5 e-
    gain = 3.0 / nbin # gain of HSC with 2X2 binning :nobinning 3.0e/ADU
    S_star = gain * final_sum
<<<<<<< HEAD
    Noise = np.sqrt(S_star + ap.area * (gain * bkg_mean + sigma_ron * sigma_ron))  # S.U modified 2022/7/16
=======
#    Noise = np.sqrt(S_star + ap.area * (gain * bkg_mean + sigma_ron * sigma_ron))  # S.U modified 2022/7/16
    Noise = np.sqrt(S_star + ap.area * (sigma_ron * sigma_ron))
>>>>>>> ed767134
    SNR = np.sqrt(S_star/Noise) # S.U modified 2022/7/16
    # error in magnitude m_err = 1.0857/SNR
    mage = round(1.0857 / SNR[0], 3)

    return {"ra":radec[0,0], "dec":radec[0,1], "mag":mag, "mage":mage}
######################################################

try:
    #---open and store input data-------------------------
    fInput = open("memo_manual.txt","r")
    linesInput = fInput.readlines()
    fInput.close()
    #-----------------------------------------------------


    #---open output file----------------------------------
    fOutput = open("listb3.txt","w",newline="\n")
    #-----------------------------------------------------


    #---read scidata--------------------------------------
    scidataNames = sorted(glob.glob("warp*_bin.fits"))
    #-----------------------------------------------------


    #---main loop-----------------------------------------
    for i in range(len(linesInput)):
        contents = linesInput[i].split()
        name = contents[0]
        NImage = int(contents[1])
        clickedPosition = [int(contents[2]), int(contents[3])]
        threeAparturePoints = [ [int(contents[4]), int(contents[5])],
                                [int(contents[6]), int(contents[7])],
                                [int(contents[8]), int(contents[9])] ]
    
        #---read fits and related information
        scidata = fits.open(scidataNames[NImage])
        fil = scidata[0].header["FILTER"]
        jd  = scidata[0].header["JD"]
        zm  = scidata[0].header["Z_P"]
        nbin = scidata[0].header["NBIN"]
        photRaDecDict = get_photometry_and_radec(scidata, threeAparturePoints, nbin, zm)
    
        fOutput.write(name + " {0:.9f} {1:.7f} {2:.7f} {3:.3f} {4:.3f} {5:.2f} {6:.2f} ".format(jd, photRaDecDict["ra"], photRaDecDict["dec"], photRaDecDict["mag"], photRaDecDict["mage"], clickedPosition[0], clickedPosition[1])+fil+" "+str(NImage)+"\n")
    #-----------------------------------------------------


except FileNotFoundError:
    print("Some previous files are not found in photometry_manual_objects.py!")
    print(traceback.format_exc())
    error = 1
    errorReason = 84

except Exception:
    print("Some errors occur in photometry_manual_objects.py!")
    print(traceback.format_exc())
    error = 1
    errorReason = 85

else:
    error = 0
    errorReason = 84

finally:
    errorFile = open("error.txt","a")
    errorFile.write("{0:d} {1:d} 802 \n".format(error,errorReason))
    errorFile.close()<|MERGE_RESOLUTION|>--- conflicted
+++ resolved
@@ -34,12 +34,8 @@
     sigma_ron =  4.5*nbin*nbin #read out noise of HSC with 2X2 binning: nobinning 4.5 e-
     gain = 3.0 / nbin # gain of HSC with 2X2 binning :nobinning 3.0e/ADU
     S_star = gain * final_sum
-<<<<<<< HEAD
-    Noise = np.sqrt(S_star + ap.area * (gain * bkg_mean + sigma_ron * sigma_ron))  # S.U modified 2022/7/16
-=======
-#    Noise = np.sqrt(S_star + ap.area * (gain * bkg_mean + sigma_ron * sigma_ron))  # S.U modified 2022/7/16
+    #    Noise = np.sqrt(S_star + ap.area * (gain * bkg_mean + sigma_ron * sigma_ron))  # S.U modified 2022/7/16
     Noise = np.sqrt(S_star + ap.area * (sigma_ron * sigma_ron))
->>>>>>> ed767134
     SNR = np.sqrt(S_star/Noise) # S.U modified 2022/7/16
     # error in magnitude m_err = 1.0857/SNR
     mage = round(1.0857 / SNR[0], 3)
