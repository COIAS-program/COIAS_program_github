#!/usr/bin/env python3
# -*- coding: UTF-8 -*
# Time-stamp: <2021/07/08 18:59:58 (JST) maeda>

import glob
import os
import re
import time

import numpy as np
from astropy.io import fits
from astroquery.jplhorizons import Horizons

path_name = os.getcwd()

# read scidata
img_list = sorted(glob.glob('warp[1-5]_bin.fits'))

time_list = []
for i in range(len(img_list)):
    scidata = fits.open(img_list[i])
    jd = scidata[0].header['JD']
    time_list.append(jd)

# time_list
time_list2 = [np.round(float(time_list[i]), decimals=8) for i in range(len(time_list))]

# numbered name_list
tmp2 = str("cand3.txt")
tmp4 = open(tmp2, "r")
name1 = tmp4.readlines()
name_list = []
for i in name1:
    name_list.append(i.rstrip('\n'))
# time
# time1 = time_list[0]
t1 = time.time()

# number of name
nn = len(name_list)


# get info from jpl horizons
def getinfo(x):
    #    print(name_list[x])
    radec = []
    radec.append(Horizons(id=name_list[x], location='568', epochs=time_list2[0:5]).ephemerides()[
                     'targetname', 'datetime_jd', 'RA', 'DEC', 'V'])
    return radec


# if __name__ == "__main__":
#    with Pool(10) as p:
#        print(p.map(getinfo,range(nn)))
#        print(p.map(f,range(nn)))
#        tmp10 = p.map(getinfo,range(nn))

tmp10 = list(map(getinfo, range(nn)))
tmp5 = np.array(tmp10)
# K.S. modifies 2020/12/7############################
temporary = np.ndarray((nn, 1, 5, 5), dtype=object)
for i1 in range(nn):
    for i2 in range(1):
        for i3 in range(5):
            for i4 in range(5):
                temporary[i1, i2, i3, i4] = tmp5[i1, i2, i3][i4]

tmp6 = temporary.reshape(nn * 5, 5)
####################################################
<<<<<<< HEAD
tmp7 = []
=======
#tmp7 =[]
tmp7 = np.empty(0)

>>>>>>> 2a5df803
for i in range(len(img_list)):
    for k in range(len(tmp6)):
        #        print(tmp6[k,1],time_list2[i],i,k)
        if tmp6[k, 1] - 0.0000001 < time_list2[i] and tmp6[k, 1] + 0.000001 > time_list2[i]:
            #                   print(tmp6[k],file_list[i])
            tmp7 = np.append(tmp7, tmp6[k])
            # tmp7 = np.append(tmp7,file_list[i])
            tmp7 = np.append(tmp7, str(i))  # NM 2021.07.08
tmp8 = tmp7.reshape(int(len(tmp7) / 6), 6)

# remove name and karifugo from numberd
for l in range(len(tmp8)):
    tmp9 = re.sub(r"\(.+?\)", "", tmp8[l, 0])  # remove karifugo
    tmp11 = re.sub(r"[a-zA-Z\']", "", tmp9)  # remove name
    tmp12 = tmp11.rstrip()
    tmp8[l, 0] = tmp12
np.savetxt('numbered_new2B.txt', tmp8, fmt='%s')
t2 = time.time()
elapsed_time = t2 - t1
print("getinfo numbered, Elapsed time:", elapsed_time)<|MERGE_RESOLUTION|>--- conflicted
+++ resolved
@@ -14,12 +14,12 @@
 path_name = os.getcwd()
 
 # read scidata
-img_list = sorted(glob.glob('warp[1-5]_bin.fits'))
+img_list = sorted(glob.glob("warp[1-5]_bin.fits"))
 
 time_list = []
 for i in range(len(img_list)):
     scidata = fits.open(img_list[i])
-    jd = scidata[0].header['JD']
+    jd = scidata[0].header["JD"]
     time_list.append(jd)
 
 # time_list
@@ -31,7 +31,7 @@
 name1 = tmp4.readlines()
 name_list = []
 for i in name1:
-    name_list.append(i.rstrip('\n'))
+    name_list.append(i.rstrip("\n"))
 # time
 # time1 = time_list[0]
 t1 = time.time()
@@ -44,8 +44,11 @@
 def getinfo(x):
     #    print(name_list[x])
     radec = []
-    radec.append(Horizons(id=name_list[x], location='568', epochs=time_list2[0:5]).ephemerides()[
-                     'targetname', 'datetime_jd', 'RA', 'DEC', 'V'])
+    radec.append(
+        Horizons(id=name_list[x], location="568", epochs=time_list2[0:5]).ephemerides()[
+            "targetname", "datetime_jd", "RA", "DEC", "V"
+        ]
+    )
     return radec
 
 
@@ -67,17 +70,16 @@
 
 tmp6 = temporary.reshape(nn * 5, 5)
 ####################################################
-<<<<<<< HEAD
-tmp7 = []
-=======
-#tmp7 =[]
+# tmp7 =[]
 tmp7 = np.empty(0)
 
->>>>>>> 2a5df803
 for i in range(len(img_list)):
     for k in range(len(tmp6)):
         #        print(tmp6[k,1],time_list2[i],i,k)
-        if tmp6[k, 1] - 0.0000001 < time_list2[i] and tmp6[k, 1] + 0.000001 > time_list2[i]:
+        if (
+            tmp6[k, 1] - 0.0000001 < time_list2[i]
+            and tmp6[k, 1] + 0.000001 > time_list2[i]
+        ):
             #                   print(tmp6[k],file_list[i])
             tmp7 = np.append(tmp7, tmp6[k])
             # tmp7 = np.append(tmp7,file_list[i])
@@ -90,7 +92,7 @@
     tmp11 = re.sub(r"[a-zA-Z\']", "", tmp9)  # remove name
     tmp12 = tmp11.rstrip()
     tmp8[l, 0] = tmp12
-np.savetxt('numbered_new2B.txt', tmp8, fmt='%s')
+np.savetxt("numbered_new2B.txt", tmp8, fmt="%s")
 t2 = time.time()
 elapsed_time = t2 - t1
 print("getinfo numbered, Elapsed time:", elapsed_time)